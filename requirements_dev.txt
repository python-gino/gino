--- conflicted
+++ resolved
@@ -14,13 +14,8 @@
 # tests
 coverage==4.5.1  # pyup: update minor
 flake8==3.7.1  # pyup: update minor
-<<<<<<< HEAD
-tox==3.7.0  # pyup: update minor
+tox==3.8.6  # pyup: update minor
 pytest==4.4.0  # pyup: update minor
-=======
-tox==3.8.6  # pyup: update minor
-pytest==4.3.0  # pyup: update minor
->>>>>>> e22cc720
 pytest-runner==4.4  # pyup: update minor
 pytest-asyncio==0.10.0  # pyup: update minor
 pytest-tornado5==2.0.0  # pyup: update minor
