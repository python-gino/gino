import inspect
import itertools
import weakref

import sqlalchemy as sa
from sqlalchemy.sql import ClauseElement

from . import json_support
from .declarative import Model, InvertDict
from .engine import GinoConnection
from .exceptions import NoSuchRowError
from .loader import AliasLoader, ModelLoader

DEFAULT = object()


class _Create:
    def __get__(self, instance, owner):
        if instance is None:
            # noinspection PyProtectedMember
            return owner._create_without_instance
        else:
            # noinspection PyProtectedMember
            return instance._create


class _Query:
    def __get__(self, instance, owner):
        # noinspection PyProtectedMember
        owner._check_abstract()
        q = sa.select([owner.__table__])
        if instance is not None:
            q = q.where(instance.lookup())
        return q.execution_options(model=weakref.ref(owner))


class _Select:
    def __get__(self, instance, owner):
        def select(*args):
            q = sa.select([getattr(owner, x) for x in args])
            if instance is not None:
                q = q.where(instance.lookup())
            return q.execution_options(model=weakref.ref(owner), return_model=False)

        return select


class _Update:
    def __get__(self, instance, owner):
        if instance is None:
            # noinspection PyProtectedMember
            owner._check_abstract()
            q = owner.__table__.update()
            return q.execution_options(model=weakref.ref(owner))
        else:
            # noinspection PyProtectedMember
            return instance._update


class _Delete:
    def __get__(self, instance, owner):
        if instance is None:
            # noinspection PyProtectedMember
            owner._check_abstract()
            q = owner.__table__.delete()
            return q.execution_options(model=weakref.ref(owner))
        else:
            # noinspection PyProtectedMember
            return instance._delete


class UpdateRequest:
    """
    A collection of attributes and their new values to update on one model
    instance.

    :class:`.UpdateRequest` instances are created by :attr:`.CRUDModel.update`,
    don't instantiate manually unless required. Every :class:`.UpdateRequest`
    instance is bound to one model instance, all updates are for that one
    specific model instance and its database row.

    """

    def __init__(self, instance: "CRUDModel"):
        self._instance = instance
        self._values = {}
        self._props = {}
        self._literal = True
        self._locator = None
        if instance.__table__ is not None:
            try:
                self._locator = instance.lookup()
            except LookupError:
                # apply() will fail anyway, but still allow update()
                pass

    def _set(self, key, value):
        self._values[key] = value

    def _set_prop(self, prop, value):
        if isinstance(value, ClauseElement):
            self._literal = False
        self._props[prop] = value

    async def apply(self, bind=None, timeout=DEFAULT):
        """
        Apply pending updates into database by executing an ``UPDATE`` SQL.

        :param bind: A :class:`~gino.engine.GinoEngine` to execute the SQL, or
          ``None`` (default) to use the bound engine in the metadata.

        :param timeout: Seconds to wait for the database to finish executing,
          ``None`` for wait forever. By default it will use the ``timeout``
          execution option value if unspecified.

        :return: ``self`` for chaining calls.

        """
        if self._locator is None:
            raise TypeError(
                "Model {} has no table, primary key or custom lookup()".format(
                    self._instance.__class__.__name__
                )
            )
        cls = type(self._instance)
        values = self._values.copy()

        # handle JSON columns
        json_updates = {}
        for prop, value in self._props.items():
            value = prop.save(self._instance, value)
            updates = json_updates.setdefault(prop.prop_name, {})
            if self._literal:
                updates[prop.name] = value
            else:
                if isinstance(value, int):
                    value = sa.cast(value, sa.BigInteger)
                elif not isinstance(value, ClauseElement):
                    value = sa.cast(value, sa.Unicode)
                updates[sa.cast(prop.name, sa.Unicode)] = value
        for prop_name, updates in json_updates.items():
            prop = getattr(cls, prop_name)
            from .dialects.asyncpg import JSONB as psql_JSONB
            from .dialects.aiomysql import JSON as mysql_JSON

            if isinstance(prop.type, psql_JSONB):
                if self._literal:
                    values[prop_name] = prop.concat(updates)
                else:
                    values[prop_name] = prop.concat(
                        sa.func.jsonb_build_object(*itertools.chain(*updates.items()))
                    )
            elif isinstance(prop.type, mysql_JSON):
                values[prop_name] = sa.func.json_merge_patch(
                    prop,
                    sa.func.json_object(*itertools.chain(*updates.items())))
            else:
                raise TypeError(
                    "{} is not supported to update json "
                    "properties in Gino. Please consider using "
                    "JSONB.".format(prop.type)
                )

        opts = dict(return_model=False)
        if timeout is not DEFAULT:
            opts["timeout"] = timeout
        clause = (
            type(self._instance)
            .update.where(self._locator,)
            .values(**self._instance._get_sa_values(values),)
            .execution_options(**opts)
        )
        await _query_and_update(
            bind, self._instance, clause,
            [getattr(cls, key) for key in values], opts)
        for prop in self._props:
            prop.reload(self._instance)
        return self

    def update(self, **values):
        """
        Set given attributes on the bound model instance, and add them into
        the update collections for :meth:`.apply`.

        Given keyword-only arguments are pairs of attribute names and values to
        update. This is not a coroutine, calling :meth:`.update` will have
        instant effect on the bound model instance - its in-memory values will
        be updated immediately. Therefore this can be used individually as a
        shortcut to update several attributes in a batch::

            user.update(age=32, disabled=True)

        :meth:`.update` returns ``self`` for chaining calls to either
        :meth:`.apply` or another :meth:`.update`. If one attribute is updated
        several times by the same :class:`.UpdateRequest`, then only the last
        value is remembered for :meth:`.apply`.

        Updated values can be SQLAlchemy expressions, for example an atomic
        increment for user balance looks like this::

            await user.update(balance=User.balance + 100).apply()

        .. note::

            Expression values will not affect the in-memory attribute value on
            :meth:`.update` before :meth:`.apply`, because it has no knowledge
            of the latest value in the database. After :meth:`.apply` the new
            value will be automatically reloaded from database with
            ``RETURNING`` clause.

        """

        cls = type(self._instance)
        for key, value in values.items():
            prop = cls.__dict__.get(key)
            if isinstance(prop, json_support.JSONProperty):
                value_from = "__profile__"
                method = self._set_prop
                k = prop
            else:
                value_from = "__values__"
                method = self._set
                k = key
            if not isinstance(value, ClauseElement):
                setattr(self._instance, key, value)
                value = getattr(self._instance, value_from)[key]
            method(k, value)
        return self


class Alias:
    """
    Experimental proxy for table alias on model.

    """

    def __init__(self, model, *args, **kwargs):
        # noinspection PyProtectedMember
        model._check_abstract()
        self.model = model
        self.alias = model.__table__.alias(*args, **kwargs)

    def __getattr__(self, item):
        rv = getattr(
            self.alias.columns,
            item,
            getattr(self.alias, item, getattr(self.model, item, DEFAULT)),
        )
        if rv is DEFAULT:
            raise AttributeError
        return rv

    def __iter__(self):
        return iter(self.alias.columns)

    def __call__(self, *args, **kwargs):
        return self.model(*args, **kwargs)

    def load(self, *column_names, **relationships):
        return AliasLoader(self, *column_names, **relationships)

    def on(self, on_clause):
        return self.load().on(on_clause)

    def distinct(self, *columns):
        return self.load().distinct(*columns)


# noinspection PyProtectedMember
@sa.inspection._inspects(Alias)
def _inspect_alias(target):
    return sa.inspection.inspect(target.alias)


class CRUDModel(Model):
    """
    The base class for models with CRUD support.

    Don't inherit from this class directly, because it has no metadata. Use
    :attr:`db.Model <gino.api.Gino.Model>` instead.

    """

    create = _Create()
    """
    This ``create`` behaves a bit different on model classes compared to model
    instances.

    On model classes, ``create`` will create a new model instance and insert
    it into database. On model instances, ``create`` will just insert the
    instance into the database.

    Under the hood :meth:`.create` uses ``INSERT ... RETURNING ...`` to
    create the new model instance and load it with database default data if
    not specified.

    Some examples::

        user1 = await User.create(name='fantix', age=32)
        user2 = User(name='gino', age=42)
        await user2.create()

    :param bind: A :class:`~gino.engine.GinoEngine` to execute the
      ``INSERT`` statement with, or ``None`` (default) to use the bound
      engine on the metadata (:class:`~gino.api.Gino`).

    :param timeout: Seconds to wait for the database to finish executing,
      ``None`` for wait forever. By default it will use the ``timeout``
      execution option value if unspecified.

    :param values: Keyword arguments are pairs of attribute names and their
      initial values. Only available when called on a model class.

    :return: The instance of this model class (newly created or existing).

    """

    query = _Query()
    """
    Get a SQLAlchemy query clause of the table behind this model. This equals
    to :func:`sqlalchemy.select([self.__table__])
    <sqlalchemy.sql.expression.select>`. If this attribute is retrieved on a
    model instance, then a where clause to locate this instance by its primary
    key is appended to the returning query clause. This model type is set as
    the execution option ``model`` in the returning clause, so by default the
    query yields instances of this model instead of database rows.

    """

    update = _Update()
    """
    This ``update`` behaves quite different on model classes rather than model
    instances.

    On model classes, ``update`` is an attribute of type
    :class:`~sqlalchemy.sql.expression.Update` for massive updates, for
    example::

        await User.update.values(enabled=True).where(...).gino.status()

    Like :attr:`.query`, the update query also has the ``model`` execution
    option of this model, so if you use the
    :meth:`~sqlalchemy.sql.expression.Update.returning` clause, the query shall
    return model objects.

    However on model instances, ``update()`` is a method which accepts keyword
    arguments only and returns an :class:`.UpdateRequest` to update this single
    model instance. The keyword arguments are pairs of attribute names and new
    values. This is the same as :meth:`.UpdateRequest.update`, feel free to
    read more about it. A normal usage example would be like this::

        await user.update(name='new name', age=32).apply()

    Here, the :meth:`await ... apply() <.UpdateRequest.apply>` executes the
    actual ``UPDATE`` SQL in the database, while ``user.update()`` only makes
    changes in the memory, and collect all changes into an
    :class:`.UpdateRequest` instance.

    """

    delete = _Delete()
    """
    Similar to :meth:`.update`, this ``delete`` is also different on model
    classes than on model instances.

    On model classes ``delete`` is an attribute of type
    :class:`~sqlalchemy.sql.expression.Delete` for massive deletes, for
    example::

        await User.delete.where(User.enabled.is_(False)).gino.status()

    Similarly you can add a :meth:`~sqlalchemy.sql.expression.Delete.returning`
    clause to the query and it shall return the deleted rows as model objects.

    And on model instances, ``delete()`` is a method to remove the
    corresponding row in the database of this model instance. and returns the
    status returned from the database::

        print(await user.delete())  # e.g. prints DELETE 1

    .. note::

        ``delete()`` only removes the row from database, it does not affect the
        current model instance.

    :param bind: An optional :class:`~gino.engine.GinoEngine` if current
      metadata (:class:`~gino.api.Gino`) has no bound engine, or specifying a
      different :class:`~gino.engine.GinoEngine` to execute the ``DELETE``.

    :param timeout: Seconds to wait for the database to finish executing,
      ``None`` for wait forever. By default it will use the ``timeout``
      execution option value if unspecified.

    """

    select = _Select()
    """
    Build a query to retrieve only specified columns from this table.

    This method accepts positional string arguments as names of attributes to
    retrieve, and returns a :class:`~sqlalchemy.sql.expression.Select` for
    query. The returning query object is always set with two execution options:

    1. ``model`` is set to this model type
    2. ``return_model`` is set to ``False``

    So that by default it always return rows instead of model instances, while
    column types can be inferred correctly by the ``model`` option.

    For example::

        async for row in User.select('id', 'name').gino.iterate():
            print(row['id'], row['name'])

    If :meth:`.select` is invoked on a model instance, then a ``WHERE`` clause
    to locate this instance by its primary key is appended to the returning
    query clause. This is useful when you want to retrieve a latest value of a
    field on current model instance from database::

        db_age = await user.select('age').gino.scalar()

    .. seealso::

        :meth:`~gino.engine.GinoConnection.execution_options`

    """

    _update_request_cls = UpdateRequest
    _column_name_map = InvertDict()

    def __init__(self, **values):
        super().__init__()
        self.__profile__ = None
        self._update_request_cls(self).update(**values)

    @classmethod
    def _init_table(cls, sub_cls):
<<<<<<< HEAD
        for each_cls in sub_cls.__mro__[::-1]:
            for k, v in each_cls.__dict__.items():
                if isinstance(v, json_support.JSONProperty):
                    if not hasattr(sub_cls, v.prop_name):
                        raise AttributeError(
                            'Requires "{}" JSON[B] column.'.format(v.prop_name)
                        )
                    v.name = k
=======
>>>>>>> 8131fb09
        rv = Model._init_table(sub_cls)
        if rv is not None:
            rv.__model__ = weakref.ref(sub_cls)
        return rv

    @classmethod
    async def _create_without_instance(cls, bind=None, timeout=DEFAULT, **values):
        return await cls(**values)._create(bind=bind, timeout=timeout)

    async def _create(self, bind=None, timeout=DEFAULT):
        # handle JSON properties
        cls = type(self)
        # noinspection PyUnresolvedReferences,PyProtectedMember
        cls._check_abstract()
        profile_keys = set(self.__profile__.keys() if self.__profile__ else [])
        for key in profile_keys:
            cls.__dict__.get(key).save(self)
        # initialize default values
        for key, prop in cls.__dict__.items():
            if key in profile_keys:
                continue
            if isinstance(prop, json_support.JSONProperty):
                if prop.default is None or prop.after_get.method is not None:
                    continue
                setattr(self, key, getattr(self, key))
                prop.save(self)

        # insert into database
        opts = dict(return_model=False, model=cls)
        if timeout is not DEFAULT:
            opts["timeout"] = timeout
        q = (
            cls.__table__.insert()
            .values(**self._get_sa_values(self.__values__))
            .execution_options(**opts)
        )
        await _query_and_update(bind, self, q, list(iter(cls)), opts)
        self.__profile__ = None
        return self

    def _get_sa_values(self, instance_values: dict) -> dict:
        values = {}
        for k, v in instance_values.items():
            values[self._column_name_map[k]] = v
        return values

    @classmethod
    async def get(cls, ident, bind=None, timeout=DEFAULT):
        """
        Get an instance of this model class by primary key.

        For example::

            user = await User.get(request.args.get('user_id'))

        :param ident: Value of the primary key. For composite primary keys this
          should be a tuple of values for all keys in database order, or a dict
          of names (or position numbers in database order starting from zero)
          of all primary keys to their values.

        :param bind: A :class:`~gino.engine.GinoEngine` to execute the
          ``INSERT`` statement with, or ``None`` (default) to use the bound
          engine on the metadata (:class:`~gino.api.Gino`).

        :param timeout: Seconds to wait for the database to finish executing,
          ``None`` for wait forever. By default it will use the ``timeout``
          execution option value if unspecified.

        :return: An instance of this model class, or ``None`` if no such row.

        """
        # noinspection PyUnresolvedReferences,PyProtectedMember
        cls._check_abstract()
        if not isinstance(ident, (list, tuple, dict)):
            ident_ = [ident]
        else:
            ident_ = ident
        columns = cls.__table__.primary_key.columns
        if len(ident_) != len(columns):
            raise ValueError(
                "Incorrect number of values as primary key: "
                "expected {}, got {}.".format(len(columns), len(ident_))
            )
        clause = cls.query
        for i, c in enumerate(columns):
            try:
                val = ident_[i]
            except KeyError:
                val = ident_[cls._column_name_map.invert_get(c.name)]
            clause = clause.where(c == val)
        if timeout is not DEFAULT:
            clause = clause.execution_options(timeout=timeout)
        if bind is None:
            bind = cls.__metadata__.bind
        return await bind.first(clause)

    def append_where_primary_key(self, q):
        """
        Append where clause to locate this model instance by primary on the
        given query, and return the new query.

        This is mostly used internally in GINO, but also available for such
        usage::

            await user.append_where_primary_key(User.query).gino.first()

        which is identical to::

            await user.query.gino.first()

        .. deprecated:: 0.7.6
            Use :meth:`.lookup` instead.

        """
        return q.where(self.lookup())  # pragma: no cover

    def lookup(self):
        """
        Generate where-clause expression to locate this model instance.

        By default this method uses current values of all primary keys, and you
        can override it to behave differently. Most instance-level CRUD
        operations depend on this method internally. Particularly while
        :meth:`.lookup` is called in :meth:`.update`, the where condition is
        used in :meth:`.UpdateRequest.apply`, so that queries like ``UPDATE ...
        SET id = NEW WHERE id = OLD`` could work correctly.

        :return:

        .. versionadded:: 0.7.6

        """
        exps = []
        for c in self.__table__.primary_key.columns:
            exps.append(c == getattr(self, self._column_name_map.invert_get(c.name)))
        if exps:
            return sa.and_(*exps)
        else:
            raise LookupError(
                "Instance-level CRUD operations not allowed on "
                "models without primary keys or lookup(), please"
                " use model-level CRUD operations instead."
            )

    def _update(self, **values):
        return self._update_request_cls(self).update(**values)

    async def _delete(self, bind=None, timeout=DEFAULT):
        cls = type(self)
        # noinspection PyUnresolvedReferences,PyProtectedMember
        cls._check_abstract()
        clause = cls.delete.where(self.lookup())
        if timeout is not DEFAULT:
            clause = clause.execution_options(timeout=timeout)
        if bind is None:
            bind = self.__metadata__.bind
        return (await bind.status(clause))[0]

    def to_dict(self):
        """
        Convenient method to generate a dict from this model instance.

        Keys will be attribute names, while values are loaded from memory (not
        from database). If there are :class:`~gino.json_support.JSONProperty`
        attributes in this model, their source JSON field will not be included
        in the returning dict - instead the JSON attributes will be.

        .. seealso::

            :mod:`.json_support`

        """
        cls = type(self)
        # noinspection PyTypeChecker
        keys = set(cls._column_name_map.invert_get(c.name) for c in cls)
        for key, prop in cls.__dict__.items():
            if isinstance(prop, json_support.JSONProperty):
                keys.add(key)
                keys.discard(prop.prop_name)
        return dict((k, getattr(self, k)) for k in keys)

    @classmethod
    def load(cls, *column_names, **relationships):
        """
        Populates a :class:`.loader.Loader` instance to be used by the
        ``loader`` execution option in order to customize the loading behavior
        to load specified fields into instances of this model.

        The basic usage of this method is to provide the ``loader`` execution
        option (if you are looking for reloading
        the instance from database, check :meth:`.get` or :attr:`.query`) for a
        given query.

        This method takes both positional arguments and keyword arguments with
        very different meanings. The positional arguments should be column
        names as strings, specifying only these columns should be loaded into
        the model instance (other values are discarded even if they are
        retrieved from database). Meanwhile, the keyword arguments should be
        loaders for instance attributes. For example::

            u = await User.query.gino.load(User.load('id', 'name')).first()

        .. tip::

            ``gino.load`` is a shortcut for setting the execution option
            ``loader``.

        This will populate a ``User`` instance with only ``id`` and ``name``
        values, all the rest are simply ``None`` even if the query actually
        returned all the column values.

        ::

            q = User.join(Team).select()
            u = await q.gino.load(User.load(team=Team)).first()

        This will load two instances of model ``User`` and ``Team``, returning
        the ``User`` instance with ``u.team`` set to the ``Team`` instance.

        Both positional and keyword arguments can be used ath the same time. If
        they are both omitted, like ``Team.load()``, it is equivalent to just
        ``Team`` as a loader.

        Additionally, a :class:`.loader.Loader` instance can also be used to
        generate queries, as its structure is usually the same as the query::

            u = await User.load(team=Team).query.gino.first()

        This generates a query like this::

            SELECT users.xxx, ..., teams.xxx, ...
              FROM users LEFT JOIN teams
                ON ...

        The :class:`~.loader.Loader` delegates attributes on the ``query``, so
        ``.query`` can be omitted. The ``LEFT JOIN`` is built-in behavior,
        while the ``ON`` clause is generated based on foreign key. If there is
        no foreign key, or the condition should be customized, you can use
        this::

            u = await User.load(
                team=Team.on(User.team_id == Team.id)).gino.first()

        And you can use both :meth:`~.load` and :meth:`~.on` at the same time
        in a chain, in whatever order suits you.

        .. seealso::

            :meth:`~gino.engine.GinoConnection.execution_options`

        """
        return ModelLoader(cls, *column_names, **relationships)

    @classmethod
    def on(cls, on_clause):
        """
        Customize the on-clause for the auto-generated outer join query.

        .. note::

            This has no effect when provided as the ``loader`` execution option
            for a given query.

        .. seealso::

            :meth:`.load`

        """
        return cls.load().on(on_clause)

    @classmethod
    def distinct(cls, *columns):
        """
        Experimental loader feature to yield only distinct instances by given
        columns.

        """
        return cls.load().distinct(*columns)

    @classmethod
    def none_as_none(cls, enabled=True):
        return cls.load().none_as_none(enabled)

    @classmethod
    def alias(cls, *args, **kwargs):
        """
        Experimental proxy for table alias on model.

        """
        return Alias(cls, *args, **kwargs)

    @classmethod
    def in_query(cls, query):
        """
        Convenient method to get a Model object when using subqueries.

        Though with filters and aggregations, subqueries often return same
        columns as the original table, but SQLAlchemy could not recognize them
        as the columns are in subqueries, so technically they're columns in the
        new "table".

        With this method, the columns are loaded into the original models when
        being used in subqueries. For example::

            query = query.alias('users')
            MyUser = User.in_query(query)

            loader = MyUser.distinct(User1.id).load()
            users = await query.gino.load(loader).all()

        """
        return _get_query_model(cls, query)


def _get_query_model(model, query):
    return QueryModel(model.__name__, (), dict(_model=model, _query=query))


class QueryModel(type):
    """
    Metaclass of Model classes used for subqueries.

    """

    def __getattr__(self, item):
        rv = getattr(
            self._query.columns,
            item,
            getattr(
                self._model.__table__.columns, item, getattr(self._model, item, DEFAULT)
            ),
        )
        # replace `cls` in classmethod in models to `self`
        if inspect.ismethod(rv) and inspect.isclass(rv.__self__):
            return lambda *args, **kwargs: rv.__func__(self, *args, **kwargs)
        if rv is DEFAULT:
            raise AttributeError
        return rv

    def __iter__(self):
        return iter(self._query.columns)

    def __call__(self, *args, **kwargs):
        return self._model(*args, **kwargs)


async def _query_and_update(bind, item, query, cols, execution_opts):
    cls = type(item)
    if bind is None:
        bind = cls.__metadata__.bind
    # noinspection PyProtectedMember
    if bind._dialect.support_returning:
        # noinspection PyArgumentList
        query = query.returning(*cols)
        row = await bind.first(query)
    else:
        # CAVEAT: MySQL doesn't support RETURNING. The workaround here is
        # to get lastrowid and load it after insertion.
        # Note that this only works for tables with AUTO_INCREMENT column
        # For update queries, update using its primary key

        # make insertion and select in one transaction to get the might-be
        # "dirty" row
        release_conn = False
        if not isinstance(bind, GinoConnection):
            conn = await bind.acquire(reuse=True)
            release_conn = True
        else:
            conn = bind
        try:
            lastrowid, affected_rows = await conn.all(
                query.execution_options(return_affected_rows=True))
            if not lastrowid and not affected_rows:
                raise NoSuchRowError()
            # It's insertion and primary key is AUTO_INCREMENT
            if lastrowid:
                pkey = cls.__table__.primary_key
                query = (
                    sa.select(cols)
                    .where(pkey.columns.values()[0] == lastrowid)
                    .execution_options(**execution_opts))
            else:
                try:
                    query = (
                        sa.select(cols)
                        .where(item.lookup())
                        .execution_options(**execution_opts))
                except LookupError:  # no primary key
                    return None
            row = await conn.first(query)
        finally:
            if release_conn:
                await conn.release()
    if not row:
        raise NoSuchRowError()
    for k, v in row.items():
        item.__values__[item._column_name_map.invert_get(k)] = v<|MERGE_RESOLUTION|>--- conflicted
+++ resolved
@@ -435,17 +435,6 @@
 
     @classmethod
     def _init_table(cls, sub_cls):
-<<<<<<< HEAD
-        for each_cls in sub_cls.__mro__[::-1]:
-            for k, v in each_cls.__dict__.items():
-                if isinstance(v, json_support.JSONProperty):
-                    if not hasattr(sub_cls, v.prop_name):
-                        raise AttributeError(
-                            'Requires "{}" JSON[B] column.'.format(v.prop_name)
-                        )
-                    v.name = k
-=======
->>>>>>> 8131fb09
         rv = Model._init_table(sub_cls)
         if rv is not None:
             rv.__model__ = weakref.ref(sub_cls)
